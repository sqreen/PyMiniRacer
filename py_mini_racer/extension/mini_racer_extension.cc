#include <thread>
#include <mutex>
#include <chrono>

#include <stdio.h>
#include <stdlib.h>
#include <string.h>
#include <v8.h>
#include <v8-profiler.h>
#include <libplatform/libplatform.h>

#ifdef V8_OS_WIN
# define LIB_EXPORT __declspec(dllexport)
#else  // V8_OS_WIN
# define LIB_EXPORT __attribute__ ((visibility("default")))
#endif


template<class T> static inline T* xalloc(T*& ptr, size_t x = sizeof(T))
{
    void *tmp = malloc(x);
    if (tmp == NULL) {
        fprintf(stderr, "malloc failed. Aborting");
        abort();
    }
    ptr = static_cast<T*>(tmp);
    return static_cast<T*>(ptr);
}

enum BinaryTypes {
    type_invalid   =   0,
    type_null      =   1,
    type_bool      =   2,
    type_integer   =   3,
    type_double    =   4,
    type_str_utf8  =   5,
    type_array     =   6,
    type_hash      =   7,
    type_date      =   8,
    type_symbol    =   9,

    type_function  = 100,

    type_execute_exception = 200,
    type_parse_exception   = 201,
    type_oom_exception = 202,
    type_timeout_exception = 203,
};

/* This is a generic store for arbitrary JSON like values.
 * Non scalar values are:
 *  - Strings: pointer to a string
 *  - Arrays: contiguous map of pointers to BinaryValue
 *  - Hash: contiguous map of pair of pointers to BinaryTypes (first is key,
 *          second is value)
 */
struct BinaryValue {
    union {
        BinaryValue **array_val;
        BinaryValue **hash_val;
        char *str_val;
        uint32_t int_val;
        double double_val;
    };
    enum BinaryTypes type = type_invalid;
    size_t len;
};

void BinaryValueFree(BinaryValue *v) {
    if (!v) {
        return;
    }
    switch(v->type) {
    case type_execute_exception:
    case type_parse_exception:
    case type_oom_exception:
    case type_timeout_exception:
    case type_str_utf8:
        free(v->str_val);
        break;
    case type_array:
        for (size_t i = 0; i < v->len; i++) {
            BinaryValue *w = v->array_val[i];
            BinaryValueFree(w);
        }
        free(v->array_val);
        break;
    case type_hash:
        for(size_t i = 0; i < v->len; i++) {
            BinaryValue *k = v->hash_val[i*2];
            BinaryValue *w = v->hash_val[i*2+1];
            BinaryValueFree(k);
            BinaryValueFree(w);
        }
        free(v->hash_val);
        break;
    case type_bool:
    case type_double:
    case type_date:
    case type_null:
    case type_integer:
    case type_function: // no value implemented
    case type_symbol:
    case type_invalid:
        // the other types are scalar values
        break;
    }
    free(v);
}


using namespace v8;

class ArrayBufferAllocator : public v8::ArrayBuffer::Allocator {
 public:
  virtual void* Allocate(size_t length) {
    void* data = AllocateUninitialized(length);
    return data == NULL ? data : memset(data, 0, length);
  }
  virtual void* AllocateUninitialized(size_t length) { return malloc(length); }
  virtual void Free(void* data, size_t) { free(data); }
};

struct ContextInfo {
    Isolate* isolate;
    Persistent<Context>* context;
    ArrayBufferAllocator* allocator;
    bool interrupted;
    size_t soft_memory_limit;
    bool soft_memory_limit_reached;
    size_t hard_memory_limit;
    bool hard_memory_limit_reached;
};

struct EvalResult {
    bool parsed;
    bool executed;
    bool terminated;
    bool timed_out;
    Persistent<Value>* value;
    Persistent<Value>* message;
    Persistent<Value>* backtrace;

    ~EvalResult() {
        kill_value(value);
        kill_value(message);
        kill_value(backtrace);
    }

private:
    static void kill_value(Persistent<Value> *val) {
        if (!val) {
            return;
        }
        val->Reset();
        delete val;
    }
};

typedef struct {
    ContextInfo* context_info;
    Local<String>* eval;
    int argc;
    Local<Value>* argv;
    unsigned long timeout;
    EvalResult* result;
    size_t max_memory;
    bool basic_only;
} EvalParams;

enum IsolateData {
    CONTEXT_INFO,
};

static std::unique_ptr<Platform> current_platform = NULL;
static std::mutex platform_lock;

static void gc_callback(Isolate *isolate, GCType type, GCCallbackFlags flags) {
    ContextInfo * context_info = (ContextInfo *)isolate->GetData(CONTEXT_INFO);

    if (context_info == nullptr) {
        return;
    }

    HeapStatistics stats;
    isolate->GetHeapStatistics(&stats);
    size_t used = stats.used_heap_size();

    context_info->soft_memory_limit_reached = (used > context_info->soft_memory_limit);
    isolate->MemoryPressureNotification((context_info->soft_memory_limit_reached) ? v8::MemoryPressureLevel::kModerate : v8::MemoryPressureLevel::kNone);
    if(used > context_info->hard_memory_limit) {
        context_info->hard_memory_limit_reached = true;
        isolate->TerminateExecution();
    }
}

static void init_v8() {
    // no need to wait for the lock if already initialized
    if (current_platform != NULL) return;

    platform_lock.lock();

    if (current_platform == NULL) {
        V8::InitializeICU();
        current_platform = platform::NewDefaultPlatform();
        V8::InitializePlatform(current_platform.get());
        V8::Initialize();
    }

    platform_lock.unlock();
}

static void breaker(std::timed_mutex& breaker_mutex, void * d) {
  EvalParams* data = (EvalParams*)d;

  if (!breaker_mutex.try_lock_for(std::chrono::milliseconds(data->timeout))) {
    data->result->timed_out = true;
    data->context_info->isolate->TerminateExecution();
  }
}

static void set_hard_memory_limit(ContextInfo *context_info, size_t limit) {
    context_info->hard_memory_limit = limit;
    context_info->hard_memory_limit_reached = false;
}

static void * nogvl_context_call(void * arg) {
    EvalParams * eval_params = (EvalParams *) arg;
    EvalResult * result = eval_params->result;
    Isolate * isolate = eval_params->context_info->isolate;
    Isolate::Scope isolate_scope(isolate);
    HandleScope handle_scope(isolate);
    TryCatch trycatch(isolate);

    Local<Context> context = eval_params->context_info->context->Get(isolate);
    Context::Scope context_scope(context);

    Local<Object> global = context->Global();
    MaybeLocal<Value> func_global = global->Get(context, *eval_params->eval);
    Local<Value> func;

    if (func_global.ToLocal(&func)) {
        result->parsed = func->IsFunction();
    } else {
        result->parsed = false;
    }
    result->executed = false;
    result->terminated = false;
    result->timed_out = false;
    result->value = NULL;

    if (result->parsed) {
        std::timed_mutex breaker_mutex;
        std::thread breaker_thread;

        // timeout limit
        auto timeout = eval_params->timeout;
        if (timeout > 0) {
            breaker_mutex.lock();
            breaker_thread = std::thread(&breaker, std::ref(breaker_mutex), (void *) eval_params);
        }
        // memory limit
        set_hard_memory_limit(eval_params->context_info, eval_params->max_memory);

        if (eval_params->max_memory > 0) {
            isolate->AddGCEpilogueCallback(gc_callback);
        }

        MaybeLocal<Value> maybe_value = Local<Function>::Cast(func)->Call(context, global, eval_params->argc, eval_params->argv);

        if (timeout > 0) {
            breaker_mutex.unlock();
            breaker_thread.join();
        }

        result->executed = !maybe_value.IsEmpty();
        if (!result->executed) {
            if (trycatch.HasCaught()) {
                if (!trycatch.Exception()->IsNull()) {
                    result->message = new Persistent<Value>();
			Local<Message> message = trycatch.Message();
			char buf[1000];
			int len, line, column;

			if (!message->GetLineNumber(context).To(&line)) {
			  line = 0;
			}

			if (!message->GetStartColumn(context).To(&column)) {
			  column = 0;
			}

			len = snprintf(buf, sizeof(buf), "%s at %s:%i:%i", *String::Utf8Value(isolate, message->Get()),
				       *String::Utf8Value(isolate, message->GetScriptResourceName()->ToString(context).ToLocalChecked()),
				       line,
				       column);

			if ((size_t) len >= sizeof(buf)) {
			    len = sizeof(buf) - 1;
			    buf[len] = '\0';
			}

			Local<String> v8_message = String::NewFromUtf8(isolate, buf, NewStringType::kNormal, len).ToLocalChecked();
			result->message->Reset(isolate, v8_message);
                } else if(trycatch.HasTerminated()) {
                    result->terminated = true;
                    result->message = new Persistent<Value>();
                    Local<String> tmp;
                    if (result->timed_out) {
                        tmp = String::NewFromUtf8(isolate, "JavaScript was terminated by timeout").ToLocalChecked();
                    } else {
                        tmp = String::NewFromUtf8(isolate, "JavaScript was terminated").ToLocalChecked();
                    }
                    result->message->Reset(isolate, tmp);
                }

                if (!trycatch.StackTrace(context).IsEmpty()) {
                    result->backtrace = new Persistent<Value>();
                    result->backtrace->Reset(isolate, trycatch.StackTrace(context).ToLocalChecked()->ToString(context).ToLocalChecked());
                }
            }
        } else {
            Persistent<Value>* persistent = new Persistent<Value>();
            persistent->Reset(isolate, maybe_value.ToLocalChecked());
            result->value = persistent;
        }
    }

    return NULL;
}
static void* nogvl_context_eval(void* arg) {
    EvalParams* eval_params = (EvalParams*)arg;
    EvalResult* result = eval_params->result;
    Isolate* isolate = eval_params->context_info->isolate;
    Isolate::Scope isolate_scope(isolate);
    HandleScope handle_scope(isolate);

    TryCatch trycatch(isolate);

    Local<Context> context = eval_params->context_info->context->Get(isolate);

    Context::Scope context_scope(context);

    set_hard_memory_limit(eval_params->context_info, eval_params->max_memory);

    MaybeLocal<Script> parsed_script = Script::Compile(context, *eval_params->eval);
    result->parsed = !parsed_script.IsEmpty();
    result->executed = false;
    result->terminated = false;
    result->timed_out = false;
    result->value = NULL;

    if (!result->parsed) {
        result->message = new Persistent<Value>();
        result->message->Reset(isolate, trycatch.Exception());
    } else {

        std::timed_mutex breaker_mutex;
        std::thread breaker_thread;

        // timeout limit
        auto timeout = eval_params->timeout;
        if (timeout > 0) {
            breaker_mutex.lock();
            breaker_thread = std::thread(&breaker, std::ref(breaker_mutex), (void *) eval_params);
        }
        // memory limit
        if (eval_params->max_memory > 0) {
            isolate->AddGCEpilogueCallback(gc_callback);
        }

        MaybeLocal<Value> maybe_value = parsed_script.ToLocalChecked()->Run(context);

        if (timeout > 0) {
            breaker_mutex.unlock();
            breaker_thread.join();
        }

        result->executed = !maybe_value.IsEmpty();
        if (!result->executed) {
            if (trycatch.HasCaught()) {
                if (!trycatch.Exception()->IsNull()) {
                    result->message = new Persistent<Value>();
                        Local<Message> message = trycatch.Message();
                        char buf[1000];
                        int len, line, column;

                        if (!message->GetLineNumber(context).To(&line)) {
                          line = 0;
                        }

                        if (!message->GetStartColumn(context).To(&column)) {
                          column = 0;
                        }

                        len = snprintf(buf, sizeof(buf), "%s at %s:%i:%i", *String::Utf8Value(isolate, message->Get()),
                                       *String::Utf8Value(isolate, message->GetScriptResourceName()->ToString(context).ToLocalChecked()),
                                       line,
                                       column);

                        if ((size_t) len >= sizeof(buf)) {
                            len = sizeof(buf) - 1;
                            buf[len] = '\0';
                        }

                        Local<String> v8_message = String::NewFromUtf8(isolate, buf, NewStringType::kNormal, len).ToLocalChecked();
                        result->message->Reset(isolate, v8_message);
                } else if(trycatch.HasTerminated()) {
                    result->terminated = true;
                    result->message = new Persistent<Value>();
                    Local<String> tmp;
                    if (result->timed_out) {
                        tmp = String::NewFromUtf8(isolate, "JavaScript was terminated by timeout").ToLocalChecked();
                    } else {
                        tmp = String::NewFromUtf8(isolate, "JavaScript was terminated").ToLocalChecked();
                    }
                    result->message->Reset(isolate, tmp);
                }

                if (!trycatch.StackTrace(context).IsEmpty()) {
                    Local<Value> stacktrace;

                    if (trycatch.StackTrace(context).ToLocal(&stacktrace)) {
                        Local<Value> tmp;

                        if (stacktrace->ToString(context).ToLocal(&tmp)) {
                            result->backtrace = new Persistent<Value>();
                            result->backtrace->Reset(isolate, tmp);
                        }
                    }
                }
            }
        } else {
            Local<Value> tmp;

            if (maybe_value.ToLocal(&tmp)) {
                result->value = new Persistent<Value>();
                result->value->Reset(isolate, tmp);
            }
        }
    }

    return NULL;
}

static BinaryValue *new_bv_str(const char *str) {
    BinaryValue *bv = xalloc(bv);
    bv->type = type_str_utf8;
    if (str) {
        bv->len     = strlen(str);
        bv->str_val = strdup(str);
    } else {
        bv->len     = 0;
        bv->str_val = NULL;
    }
    return bv;
}

template<class T> static BinaryValue *new_bv_int(T val) {
    BinaryValue *bv = xalloc(bv);
    bv->type        = type_integer;
    bv->len         = 0;
    bv->int_val     = uint32_t(val);
    return bv;
}

#define HEAP_NB_ITEMS 5

static BinaryValue *heap_stats(ContextInfo *context_info) {

    Isolate* isolate;
    v8::HeapStatistics stats;

    if (!context_info) {
        return NULL;
    }

    isolate = context_info->isolate;

    BinaryValue **content = xalloc(content, sizeof(BinaryValue *) * 2 * HEAP_NB_ITEMS);
    BinaryValue *hash = xalloc(hash);
    hash->type = type_hash;
    hash->len = HEAP_NB_ITEMS;
    hash->hash_val = content;

    if (!hash || !content) {
        free(hash);
        free(content);
        return NULL;
    }

    uint32_t idx = 0;
    content[idx++ * 2] = new_bv_str("total_physical_size");
    content[idx++ * 2] = new_bv_str("total_heap_size_executable");
    content[idx++ * 2] = new_bv_str("total_heap_size");
    content[idx++ * 2] = new_bv_str("used_heap_size");
    content[idx++ * 2] = new_bv_str("heap_size_limit");

    idx = 0;
    if (!isolate) {
        content[idx++ * 2 + 1] = new_bv_int(0);
        content[idx++ * 2 + 1] = new_bv_int(0);
        content[idx++ * 2 + 1] = new_bv_int(0);
        content[idx++ * 2 + 1] = new_bv_int(0);
        content[idx++ * 2 + 1] = new_bv_int(0);
    } else {
        isolate->GetHeapStatistics(&stats);

        content[idx++ * 2 + 1] = new_bv_int(stats.total_physical_size());
        content[idx++ * 2 + 1] = new_bv_int(stats.total_heap_size_executable());
        content[idx++ * 2 + 1] = new_bv_int(stats.total_heap_size());
        content[idx++ * 2 + 1] = new_bv_int(stats.used_heap_size());
        content[idx++ * 2 + 1] = new_bv_int(stats.heap_size_limit());
    }

    for(idx=0; idx < HEAP_NB_ITEMS; idx++) {
        if(content[idx*2] == NULL || content[idx*2+1] == NULL) {
            goto err;
        }
    }
    return hash;

err:
    for(idx=0; idx < HEAP_NB_ITEMS; idx++) {
        free(content[idx*2]);
        free(content[idx*2+1]);
    }
    free(hash);
    free(content);
    return NULL;
}


static BinaryValue *convert_basic_v8_to_binary(Isolate * isolate,
                                                Local<Context> context,
                                                Local<Value> value)
{
    Isolate::Scope isolate_scope(isolate);
    HandleScope scope(isolate);

    BinaryValue *res = new (xalloc(res)) BinaryValue();

    if (value->IsNull() || value->IsUndefined()) {
        res->type = type_null;
    }
    else if (value->IsInt32()) {
        res->type = type_integer;
        auto val = value->Uint32Value(context).ToChecked();
        res->int_val = val;
    }
    // ECMA-262, 4.3.20
    // http://www.ecma-international.org/ecma-262/5.1/#sec-4.3.19
    else if (value->IsNumber()) {
        res->type = type_double;
        double val = value->NumberValue(context).ToChecked();
        res->double_val = val;
    }
    else if (value->IsBoolean()) {
        res->type = type_bool;
        res->int_val = (value->IsTrue() ? 1 : 0);
    }
    else if (value->IsFunction()){
        res->type = type_function;
    }
    else if (value->IsSymbol()){
        res->type = type_symbol;
    }
    else if (value->IsDate()) {
        res->type = type_date;
        Local<Date> date = Local<Date>::Cast(value);

        double timestamp = date->ValueOf();
        res->double_val = timestamp;
    }
    else if (value->IsString()) {
        Local<String> rstr = value->ToString(context).ToLocalChecked();

        res->type = type_str_utf8;
        res->len = size_t(rstr->Utf8Length(isolate)); // in bytes
        size_t capacity = res->len + 1;
        res->str_val = xalloc(res->str_val, capacity);
        rstr->WriteUtf8(isolate, res->str_val);
    }
    else {
        BinaryValueFree(res);
        res = nullptr;
    }
    return res;
}


static BinaryValue *convert_v8_to_binary(Isolate * isolate,
                                         Local<Context> context,
                                         Local<Value> value)
{
    Isolate::Scope isolate_scope(isolate);
    HandleScope scope(isolate);
    BinaryValue *res;

    res = convert_basic_v8_to_binary(isolate, context, value);
    if (res) {
        return res;
    }

    res = new (xalloc(res)) BinaryValue();

    if (value->IsArray()) {
        Local<Array> arr = Local<Array>::Cast(value);
        uint32_t len = arr->Length();

        BinaryValue **ary = xalloc(ary, sizeof(*ary) * len);

        res->type = type_array;
        res->array_val = ary;
        res->len = (size_t) len;

        for(uint32_t i = 0; i < len; i++) {
            Local<Value> element = arr->Get(context, i).ToLocalChecked();
            BinaryValue *bin_value = convert_v8_to_binary(isolate, context, element);
            if (bin_value == NULL) {
                // adjust final array length
                res->len = (size_t) i;
                goto err;
            }
            ary[i] = bin_value;
        }
    }
    else if (value->IsObject()) {
        res->type = type_hash;

        TryCatch trycatch(isolate);

        Local<Object> object = value->ToObject(context).ToLocalChecked();
        MaybeLocal<Array> maybe_props = object->GetOwnPropertyNames(context);
        if (!maybe_props.IsEmpty()) {
            Local<Array> props = maybe_props.ToLocalChecked();
            uint32_t hash_len = props->Length();

            if (hash_len > 0) {
                res->hash_val = xalloc(res->hash_val,
                                       sizeof(*res->hash_val) * hash_len * 2);
            }

            for (uint32_t i = 0; i < hash_len; i++) {

                MaybeLocal<Value> maybe_pkey = props->Get(context, i);
                if (maybe_pkey.IsEmpty()) {
                        goto err;
                }
                Local<Value> pkey = maybe_pkey.ToLocalChecked();
                MaybeLocal<Value> maybe_pvalue = object->Get(context, pkey);
                // this may have failed due to Get raising
                if (maybe_pvalue.IsEmpty() || trycatch.HasCaught()) {
                    // TODO: factor out code converting exception in
                    //       nogvl_context_eval() and use it here/?
                    goto err;
                }

                BinaryValue *bin_key = convert_v8_to_binary(isolate, context, pkey);
                BinaryValue *bin_value = convert_v8_to_binary(isolate, context, maybe_pvalue.ToLocalChecked());

                if (!bin_key || !bin_value) {
                    BinaryValueFree(bin_key);
                    BinaryValueFree(bin_value);
                    goto err;
                }

                res->hash_val[i * 2]     = bin_key;
                res->hash_val[i * 2 + 1] = bin_value;
                res->len++;
            }
        } // else empty hash
    } else {
        goto err;
    }
    return res;

err:
    BinaryValueFree(res);
    return NULL;
}


static BinaryValue *convert_basic_v8_to_binary(Isolate * isolate,
                                               const Persistent<Context> & context,
                                               Local<Value> value)
{
    HandleScope scope(isolate);
    return convert_basic_v8_to_binary(isolate,
                                Local<Context>::New(isolate, context),
                                value);
}

static BinaryValue *convert_v8_to_binary(Isolate * isolate,
                                         const Persistent<Context> & context,
                                         Local<Value> value)
{
    HandleScope scope(isolate);
    return convert_v8_to_binary(isolate,
                                Local<Context>::New(isolate, context),
                                value);
}

static void deallocate(void * data) {
    ContextInfo* context_info = (ContextInfo*)data;
    {
        // XXX: what is the point of this?
        Locker lock(context_info->isolate);
    }

    {
        context_info->context->Reset();
        delete context_info->context;
    }

    if (context_info->interrupted) {
        fprintf(stderr, "WARNING: V8 isolate was interrupted by Python, "
                        "it can not be disposed and memory will not be "
                        "reclaimed till the Python process exits.");
    } else {
        context_info->isolate->Dispose();
    }

    delete context_info->allocator;
    free(context_info);
}


ContextInfo *MiniRacer_init_context()
{
    init_v8();

    ContextInfo* context_info = xalloc(context_info);
    memset(context_info, 0, sizeof(*context_info));
    context_info->allocator = new ArrayBufferAllocator();
    Isolate::CreateParams create_params;
    create_params.array_buffer_allocator = context_info->allocator;

    context_info->isolate = Isolate::New(create_params);

    Locker lock(context_info->isolate);
    Isolate::Scope isolate_scope(context_info->isolate);
    HandleScope handle_scope(context_info->isolate);

    Local<Context> context = Context::New(context_info->isolate);

    context_info->context = new Persistent<Context>();
    context_info->context->Reset(context_info->isolate, context);
    context_info->isolate->SetData(CONTEXT_INFO, (void *)context_info);

    return context_info;
}

static BinaryValue* MiniRacer_call_context_unsafe(
        ContextInfo *context_info,
        char * func_str, int func_len,
        char * args_str, int args_len,
        unsigned long timeout, size_t max_memory)
{
    EvalParams eval_params;
    EvalResult eval_result{};

    BinaryValue *result = NULL;

    BinaryValue *bmessage = NULL;
    BinaryValue *bbacktrace = NULL;

    if (context_info == NULL || func_str == NULL || args_str == NULL) {
        return NULL;
    }

    {
        Locker lock(context_info->isolate);
        Isolate::Scope isolate_scope(context_info->isolate);
        HandleScope handle_scope(context_info->isolate);
        Local<Context> context = context_info->context->Get(context_info->isolate);
        Context::Scope context_scope(context);

        Local<String> func;
        Local<String> args_json;
        Local<Value> args;

        if (!String::NewFromUtf8(context_info->isolate, func_str, NewStringType::kNormal, func_len).ToLocal(&func)
            || !String::NewFromUtf8(context_info->isolate, args_str, NewStringType::kNormal, args_len).ToLocal(&args_json)
            || !JSON::Parse(context, args_json).ToLocal(&args)
            || !args->IsArray()) {
            return NULL;
        }

        Local<Array> args_array = Local<Array>::Cast(args);
        std::vector<Local<Value>> args_vector(args_array->Length());

        for (uint32_t i = 0; i < args_array->Length(); ++i) {
            if (!args_array->Get(context, i).ToLocal(&args_vector[i])) {
                return NULL;
            }
        }

        eval_params.context_info = context_info;
        eval_params.eval = &func;
        eval_params.argc = args_array->Length();
        eval_params.argv = &args_vector[0];
        eval_params.result = &eval_result;
        eval_params.timeout = 0;
        eval_params.max_memory = 0;
        if (timeout > 0) {
            eval_params.timeout = timeout;
        }
        if (max_memory > 0) {
            eval_params.max_memory = max_memory;
        }

        nogvl_context_call(&eval_params);

        if (eval_result.message) {
            Local<Value> tmp = Local<Value>::New(context_info->isolate,
                                                 *eval_result.message);

            bmessage = convert_v8_to_binary(context_info->isolate, *context_info->context, tmp);
        }

        if (eval_result.backtrace) {

            Local<Value> tmp = Local<Value>::New(context_info->isolate,
                                                 *eval_result.backtrace);
            bbacktrace = convert_v8_to_binary(context_info->isolate, *context_info->context, tmp);
        }
    }

    // bmessage and bbacktrace are now potentially allocated
    // they are always freed at the end of the function

    // NOTE: this is very important, we can not do an raise from within
    // a v8 scope, if we do the scope is never cleaned up properly and we leak
    if (!eval_result.parsed) {
        result = xalloc(result);
        result->type = type_parse_exception;

        if (bmessage && bmessage->type == type_str_utf8) {
            // canibalize bmessage
            result->str_val = bmessage->str_val;
            result->len = bmessage->len;
            free(bmessage);
            bmessage = NULL;
        } else {
            result->str_val = strdup("Unknown JavaScript error during parse");
            result->len = result->str_val ? strlen(result->str_val) : 0;
        }
    }

    else if (!eval_result.executed) {
        result = xalloc(result);
        result->str_val = nullptr;

        if (context_info->hard_memory_limit_reached) {
            result->type = type_oom_exception;
        } else {
            if (eval_result.timed_out) {
                result->type = type_timeout_exception;
            } else {
                result->type = type_execute_exception;
            }
        }

        if (bmessage && bmessage->type == type_str_utf8 &&
                bbacktrace && bbacktrace->type == type_str_utf8) {
            // +1 for \n, +1 for NUL terminator
            size_t dest_size = bmessage->len + bbacktrace->len + 1 + 1;
            char *dest = xalloc(dest, dest_size);
            memcpy(dest, bmessage->str_val, bmessage->len);
            dest[bmessage->len] = '\n';
            memcpy(dest + bmessage->len + 1, bbacktrace->str_val, bbacktrace->len);
            dest[dest_size - 1] = '\0';

            result->str_val = dest;
            result->len = dest_size - 1;
        } else if(bmessage && bmessage->type == type_str_utf8) {
            // canibalize bmessage
            result->str_val = bmessage->str_val;
            result->len = bmessage->len;
            free(bmessage);
            bmessage = NULL;
        } else {
            result->str_val = strdup("Unknown JavaScript error during execution");
            result->len = result->str_val ? strlen(result->str_val) : 0;
        }
    }

    else {
        Locker lock(context_info->isolate);
        Isolate::Scope isolate_scope(context_info->isolate);
        HandleScope handle_scope(context_info->isolate);

        Local<Value> tmp = Local<Value>::New(context_info->isolate, *eval_result.value);
        result = convert_v8_to_binary(context_info->isolate, *context_info->context, tmp);
    }

    BinaryValueFree(bmessage);
    BinaryValueFree(bbacktrace);

    return result;
}

static BinaryValue* MiniRacer_eval_context_unsafe(
        ContextInfo *context_info,
        char *utf_str, int str_len,
        unsigned long timeout, size_t max_memory, bool basic_only)
{
    EvalParams eval_params;
    EvalResult eval_result{};

    BinaryValue *result = NULL;

    BinaryValue *bmessage = NULL;
    BinaryValue *bbacktrace = NULL;

    if (context_info == NULL) {
        return NULL;
    }

    if (utf_str == NULL) {
        return NULL;
    }

    {
        Locker lock(context_info->isolate);
        Isolate::Scope isolate_scope(context_info->isolate);
        HandleScope handle_scope(context_info->isolate);

        Local<String> eval = String::NewFromUtf8(context_info->isolate,
                                                 utf_str,
                                                 NewStringType::kNormal,
                                                 str_len).ToLocalChecked();

        eval_params.context_info = context_info;
        eval_params.eval = &eval;
        eval_params.result = &eval_result;
        eval_params.timeout = 0;
        eval_params.max_memory = 0;
        eval_params.basic_only = basic_only;
        if (timeout > 0) {
            eval_params.timeout = timeout;
        }
        if (max_memory > 0) {
            eval_params.max_memory = max_memory;
        }

        nogvl_context_eval(&eval_params);

        if (eval_result.message) {
            Local<Value> tmp = Local<Value>::New(context_info->isolate,
                                                 *eval_result.message);

            if (eval_params.basic_only) {
                bmessage = convert_basic_v8_to_binary(context_info->isolate, *context_info->context, tmp);
            } else {
                bmessage = convert_v8_to_binary(context_info->isolate, *context_info->context, tmp);
            }
        }

        if (eval_result.backtrace) {

            Local<Value> tmp = Local<Value>::New(context_info->isolate,
                                                 *eval_result.backtrace);
            bbacktrace = convert_basic_v8_to_binary(context_info->isolate, *context_info->context, tmp);
        }
    }

    // bmessage and bbacktrace are now potentially allocated
    // they are always freed at the end of the function

    // NOTE: this is very important, we can not do an raise from within
    // a v8 scope, if we do the scope is never cleaned up properly and we leak
    if (!eval_result.parsed) {
        result = xalloc(result);
        result->type = type_parse_exception;

        if (bmessage && bmessage->type == type_str_utf8) {
            // canibalize bmessage
            result->str_val = bmessage->str_val;
            result->len = bmessage->len;
            free(bmessage);
            bmessage = NULL;
        } else {
            result->str_val = strdup("Unknown JavaScript error during parse");
            result->len = result->str_val ? strlen(result->str_val) : 0;
        }
    }

    else if (!eval_result.executed) {
        result = xalloc(result);
        result->str_val = nullptr;

        if (context_info->hard_memory_limit_reached) {
            result->type = type_oom_exception;
        } else {
            if (eval_result.timed_out) {
                result->type = type_timeout_exception;
            } else {
                result->type = type_execute_exception;
            }
        }

        if (bmessage && bmessage->type == type_str_utf8 &&
                bbacktrace && bbacktrace->type == type_str_utf8) {
            // +1 for \n, +1 for NUL terminator
            size_t dest_size = bmessage->len + bbacktrace->len + 1 + 1;
            char *dest = xalloc(dest, dest_size);
            memcpy(dest, bmessage->str_val, bmessage->len);
            dest[bmessage->len] = '\n';
            memcpy(dest + bmessage->len + 1, bbacktrace->str_val, bbacktrace->len);
            dest[dest_size - 1] = '\0';

            result->str_val = dest;
            result->len = dest_size - 1;
        } else if(bmessage && bmessage->type == type_str_utf8) {
            // canibalize bmessage
            result->str_val = bmessage->str_val;
            result->len = bmessage->len;
            free(bmessage);
            bmessage = NULL;
        } else {
            result->str_val = strdup("Unknown JavaScript error during execution");
            result->len = result->str_val ? strlen(result->str_val) : 0;
        }
    }

    else if (eval_result.value) {
        Locker lock(context_info->isolate);
        Isolate::Scope isolate_scope(context_info->isolate);
        HandleScope handle_scope(context_info->isolate);

        Local<Value> tmp = Local<Value>::New(context_info->isolate, *eval_result.value);
        if (eval_params.basic_only) {
            result = convert_basic_v8_to_binary(context_info->isolate, *context_info->context, tmp);
        } else {
            result = convert_v8_to_binary(context_info->isolate, *context_info->context, tmp);
        }
    }

    BinaryValueFree(bmessage);
    BinaryValueFree(bbacktrace);

    return result;
}

class BufferOutputStream: public OutputStream {
public:
    BinaryValue *bv;
    BufferOutputStream() {
        bv = xalloc(bv);
        bv->len = 0;
        bv->type = type_str_utf8;
        bv->str_val = nullptr;
    }
    virtual ~BufferOutputStream() {} // don't destroy the stuff
    virtual void EndOfStream() {}
    virtual int GetChunkSize() { return 1000000; }
    virtual WriteResult WriteAsciiChunk(char* data, int size) {
        size_t oldlen = bv->len;
        bv->len = oldlen + size_t(size);
        bv->str_val = static_cast<char *>(realloc(bv->str_val, bv->len));
        if (!bv->str_val) {
            return kAbort;
        }
        memcpy(bv->str_val + oldlen, data, (size_t) size);
        return kContinue;
    }
};

extern "C" {

<<<<<<< HEAD
LIB_EXPORT BinaryValue * mr_call_context(ContextInfo *context_info, char * func, int func_len, char * args, int args_len, unsigned long timeout, size_t max_memory) {
    BinaryValue *res = MiniRacer_call_context_unsafe(context_info, func, func_len, args, args_len, timeout, max_memory);
    return res;
}

LIB_EXPORT BinaryValue * mr_eval_context(ContextInfo *context_info, char *str, int len, unsigned long timeout, size_t max_memory) {
    BinaryValue *res = MiniRacer_eval_context_unsafe(context_info, str, len, timeout, max_memory);
=======
LIB_EXPORT BinaryValue * mr_eval_context(ContextInfo *context_info, char *str, int len, unsigned long timeout, size_t max_memory, bool basic_only) {
    BinaryValue *res = MiniRacer_eval_context_unsafe(context_info, str, len, timeout, max_memory, basic_only);
>>>>>>> 76a5af66
    return res;
}

LIB_EXPORT ContextInfo * mr_init_context() {
    ContextInfo *res = MiniRacer_init_context();
    return res;
}

LIB_EXPORT void mr_free_value(BinaryValue *val) {
    BinaryValueFree(val);
}

LIB_EXPORT void mr_free_context(ContextInfo *context_info) {
    deallocate(context_info);
}

LIB_EXPORT BinaryValue * mr_heap_stats(ContextInfo *context_info) {
    return heap_stats(context_info);
}

LIB_EXPORT void mr_set_hard_memory_limit(ContextInfo *context_info, size_t limit) {
    set_hard_memory_limit(context_info, limit);
}

LIB_EXPORT void mr_set_soft_memory_limit(ContextInfo *context_info, size_t limit) {
    context_info->soft_memory_limit = limit;
    context_info->soft_memory_limit_reached = false;
}

LIB_EXPORT bool mr_soft_memory_limit_reached(ContextInfo *context_info) {
    return context_info->soft_memory_limit_reached;
}

LIB_EXPORT void mr_low_memory_notification(ContextInfo *context_info) {
    context_info->isolate->LowMemoryNotification();
}



// FOR DEBUGGING ONLY
LIB_EXPORT BinaryValue * mr_heap_snapshot(ContextInfo *context_info) {
    Isolate* isolate = context_info->isolate;
    Locker lock(isolate);
    Isolate::Scope isolate_scope(isolate);
    HandleScope handle_scope(isolate);
    auto snap = isolate->GetHeapProfiler()->TakeHeapSnapshot();
    BufferOutputStream bos{};
    snap->Serialize(&bos);
    return bos.bv;
}
}

// vim: set shiftwidth=4 softtabstop=4 expandtab:<|MERGE_RESOLUTION|>--- conflicted
+++ resolved
@@ -755,7 +755,7 @@
         ContextInfo *context_info,
         char * func_str, int func_len,
         char * args_str, int args_len,
-        unsigned long timeout, size_t max_memory)
+        unsigned long timeout, size_t max_memory, bool basic_only)
 {
     EvalParams eval_params;
     EvalResult eval_result{};
@@ -803,6 +803,7 @@
         eval_params.result = &eval_result;
         eval_params.timeout = 0;
         eval_params.max_memory = 0;
+        eval_params.basic_only = basic_only;
         if (timeout > 0) {
             eval_params.timeout = timeout;
         }
@@ -892,7 +893,12 @@
         HandleScope handle_scope(context_info->isolate);
 
         Local<Value> tmp = Local<Value>::New(context_info->isolate, *eval_result.value);
-        result = convert_v8_to_binary(context_info->isolate, *context_info->context, tmp);
+ 
+        if (eval_params.basic_only) {
+            result = convert_basic_v8_to_binary(context_info->isolate, *context_info->context, tmp);
+        } else {
+            result = convert_v8_to_binary(context_info->isolate, *context_info->context, tmp);
+        }
     }
 
     BinaryValueFree(bmessage);
@@ -1070,18 +1076,13 @@
 
 extern "C" {
 
-<<<<<<< HEAD
-LIB_EXPORT BinaryValue * mr_call_context(ContextInfo *context_info, char * func, int func_len, char * args, int args_len, unsigned long timeout, size_t max_memory) {
-    BinaryValue *res = MiniRacer_call_context_unsafe(context_info, func, func_len, args, args_len, timeout, max_memory);
+LIB_EXPORT BinaryValue * mr_call_context(ContextInfo *context_info, char * func, int func_len, char * args, int args_len, unsigned long timeout, size_t max_memory, bool basic_only) {
+    BinaryValue *res = MiniRacer_call_context_unsafe(context_info, func, func_len, args, args_len, timeout, max_memory, basic_only);
     return res;
 }
 
-LIB_EXPORT BinaryValue * mr_eval_context(ContextInfo *context_info, char *str, int len, unsigned long timeout, size_t max_memory) {
-    BinaryValue *res = MiniRacer_eval_context_unsafe(context_info, str, len, timeout, max_memory);
-=======
 LIB_EXPORT BinaryValue * mr_eval_context(ContextInfo *context_info, char *str, int len, unsigned long timeout, size_t max_memory, bool basic_only) {
     BinaryValue *res = MiniRacer_eval_context_unsafe(context_info, str, len, timeout, max_memory, basic_only);
->>>>>>> 76a5af66
     return res;
 }
 
