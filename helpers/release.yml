--- conflicted
+++ resolved
@@ -1,30 +1,11 @@
 steps:
-<<<<<<< HEAD
 - {task: UsePythonVersion@0, inputs: {versionSpec: '2.7', architecture: x64}}
 - bash: echo "##vso[task.prependpath]$(Build.SourcesDirectory)\\py_mini_racer\\extension\\depot_tools\\"
 - script: python setup.py build_ext
   displayName: Build the extension
 - {task: UsePythonVersion@0, inputs: {versionSpec: '3.6', architecture: x64}}
 - script: |
-    pip install cibuildwheel==0.12.0
-=======
-- task: UsePythonVersion@0
-  inputs:
-    versionSpec: '2.7'
-    architecture: x64
-- task: CacheBeta@0
-  inputs:
-    key: v8_libraries | $(Agent.OS) | py_mini_racer/extension/v8_build.py
-    path: py_mini_racer/extension/v8/v8/out.gn/x64.release/obj
-- task: CacheBeta@0
-  inputs:
-    key: v8_includes | $(Agent.OS) | py_mini_racer/extension/v8_build.py
-    path: py_mini_racer/extension/v8/v8/include
-- bash: python setup.py build_v8
-- bash: |
     pip install git+https://github.com/joerick/cibuildwheel.git@0375e92110113689025a5f05376f77d220d8b5c9
->>>>>>> a493d23e
-    cibuildwheel --output-dir wheelhouse .
   env:
     CIBW_BEFORE_BUILD: "git clean -ffdx -e py_mini_racer/extension/out py_mini_racer/extension || true"
     CIBW_SKIP: "*-manylinux1_i686 *-win32"
